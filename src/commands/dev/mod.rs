mod server_config;
mod socket;
use server_config::ServerConfig;

extern crate openssl;
extern crate tokio;
extern crate url;
extern crate ws;

use std::thread;

use chrono::prelude::*;

<<<<<<< HEAD
use hyper_alpha::client::{HttpConnector, ResponseFuture};
use hyper_alpha::header::{HeaderMap, HeaderName, HeaderValue};
use hyper_alpha::service::{make_service_fn, service_fn};
use hyper_alpha::{Body, Client as HyperClient, Request, Response, Server, Uri};
=======
use hyper::client::{HttpConnector, ResponseFuture};
use hyper::header::{HeaderMap, HeaderName, HeaderValue};
use hyper::service::{make_service_fn, service_fn};
use hyper::{Body, Client, Request, Response, Server, Uri};
use hyper::http::uri::InvalidUri;
>>>>>>> 010abf9c

use hyper_tls::HttpsConnector;

use tokio::runtime::Runtime;

use uuid::Uuid;

use crate::commands;
use crate::commands::preview::upload;

use crate::settings::global_user::GlobalUser;
use crate::settings::target::Target;

use crate::terminal::emoji;

const PREVIEW_HOST: &str = "rawhttp.cloudflareworkers.com";
const HEADER_PREFIX: &str = "cf-ew-raw-";

pub fn dev(
    target: Target,
    user: Option<GlobalUser>,
    host: Option<&str>,
    port: Option<&str>,
    ip: Option<&str>,
) -> Result<(), failure::Error> {
    commands::build(&target)?;
    let server_config = ServerConfig::new(host, ip, port)?;
    let session_id = get_session_id()?;
    let preview_id = get_preview_id(target, user, &server_config, &session_id)?;

    thread::spawn(move || socket::listen(session_id));

    let rt = Runtime::new().unwrap();
    rt.block_on(serve(server_config, preview_id))?;
    rt.shutdown_now();

    Ok(())
}

async fn serve(server_config: ServerConfig, preview_id: String) -> Result<(), failure::Error> {
    // set up https client to connect to the preview service
<<<<<<< HEAD
    let https = HttpsConnector::new().expect("TLS initialization failed");
    let client = HyperClient::builder().build::<_, Body>(https);
=======
    let https = HttpsConnector::new();
    let client = Client::builder().build::<_, Body>(https);

    let preview_id = get_preview_id(target, user, &server_config)?;
>>>>>>> 010abf9c
    let listening_address = server_config.listening_address.clone();
    // create a closure that hyper will use later to handle HTTP requests
    let make_service = make_service_fn(move |_| {
        let client = client.clone();
        let preview_id = preview_id.to_owned();
        let server_config = server_config.clone();
        async move {
            Ok::<_, failure::Error>(service_fn(move |req| {
                let client = client.to_owned();
                let preview_id = preview_id.to_owned();
                let server_config = server_config.clone();
                async move {
                    let resp = preview_request(req, client, preview_id, server_config).await?;

                    let (mut parts, body) = resp.into_parts();

                    let mut headers = HeaderMap::new();

                    for header in &parts.headers {
                        let (name, value) = header;
                        let name = name.as_str();
                        if name.starts_with(HEADER_PREFIX) {
                            let header_name = &name[HEADER_PREFIX.len()..];
                            // TODO: remove unwrap
                            let header_name =
                                HeaderName::from_bytes(header_name.as_bytes()).unwrap();
                            headers.insert(header_name, value.clone());
                        }
                    }
                    parts.headers = headers;

                    let resp = Response::from_parts(parts, body);
                    Ok::<_, failure::Error>(resp)
                }
            }))
        }
    });

    let server = Server::bind(&listening_address.address).serve(make_service);
    println!("{} Listening on http://{}", emoji::EAR, listening_address);
    if let Err(e) = server.await {
        eprintln!("server error: {}", e);
    }
    Ok(())
}

fn get_preview_url(path_string: &str) -> Result<Uri, InvalidUri> {
    format!("https://{}{}", PREVIEW_HOST, path_string).parse()
}

fn get_path_as_str(uri: Uri) -> String {
    uri.path_and_query()
        .map(|x| x.as_str())
        .unwrap_or("")
        .to_string()
}

fn preview_request(
    req: Request<Body>,
    client: HyperClient<HttpsConnector<HttpConnector>>,
    preview_id: String,
    server_config: ServerConfig,
) -> ResponseFuture {
    let (mut parts, body) = req.into_parts();

    let path = get_path_as_str(parts.uri);
    let method = parts.method.to_string();
    let now: DateTime<Local> = Local::now();
    let preview_id = &preview_id;

    let mut headers: HeaderMap = HeaderMap::new();

    for header in &parts.headers {
        let (name, value) = header;
        let forward_header = format!("{}{}", HEADER_PREFIX, name);
        // TODO: remove unwrap
        let header_name = HeaderName::from_bytes(forward_header.as_bytes()).unwrap();
        headers.insert(header_name, value.clone());
    }
    parts.headers = headers;

    // TODO: remove unwrap
    parts.uri = get_preview_url(&path).unwrap();
    parts.headers.insert(
        HeaderName::from_static("host"),
        HeaderValue::from_static(PREVIEW_HOST),
    );

    // TODO: remove unwrap
    parts.headers.insert(
        HeaderName::from_static("cf-ew-preview"),
        HeaderValue::from_str(preview_id).unwrap(),
    );

    let req = Request::from_parts(parts, body);

    println!(
        "[{}] \"{} {}{} {:?}\"",
        now.format("%Y-%m-%d %H:%M:%S"),
        method,
        server_config.host,
        path,
        req.version()
    );
    client.request(req)
}

fn get_session_id() -> Result<String, failure::Error> {
    Ok(Uuid::new_v4().to_simple().to_string())
}

fn get_preview_id(
    mut target: Target,
    user: Option<GlobalUser>,
    server_config: &ServerConfig,
    session_id: &str,
) -> Result<String, failure::Error> {
    let verbose = true;
    let sites_preview = false;
    let script_id: String = upload(&mut target, user.as_ref(), sites_preview, verbose)?;
    Ok(format!(
        "{}{}{}{}",
        &script_id,
        session_id,
        server_config.host.is_https() as u8,
        server_config.host
    ))
}<|MERGE_RESOLUTION|>--- conflicted
+++ resolved
@@ -11,18 +11,11 @@
 
 use chrono::prelude::*;
 
-<<<<<<< HEAD
-use hyper_alpha::client::{HttpConnector, ResponseFuture};
-use hyper_alpha::header::{HeaderMap, HeaderName, HeaderValue};
-use hyper_alpha::service::{make_service_fn, service_fn};
-use hyper_alpha::{Body, Client as HyperClient, Request, Response, Server, Uri};
-=======
 use hyper::client::{HttpConnector, ResponseFuture};
 use hyper::header::{HeaderMap, HeaderName, HeaderValue};
 use hyper::service::{make_service_fn, service_fn};
-use hyper::{Body, Client, Request, Response, Server, Uri};
+use hyper::{Body, Client as HyperClient, Request, Response, Server, Uri};
 use hyper::http::uri::InvalidUri;
->>>>>>> 010abf9c
 
 use hyper_tls::HttpsConnector;
 
@@ -55,24 +48,17 @@
 
     thread::spawn(move || socket::listen(session_id));
 
-    let rt = Runtime::new().unwrap();
+    let mut rt = Runtime::new()?;
     rt.block_on(serve(server_config, preview_id))?;
-    rt.shutdown_now();
 
     Ok(())
 }
 
 async fn serve(server_config: ServerConfig, preview_id: String) -> Result<(), failure::Error> {
     // set up https client to connect to the preview service
-<<<<<<< HEAD
-    let https = HttpsConnector::new().expect("TLS initialization failed");
+    let https = HttpsConnector::new();
     let client = HyperClient::builder().build::<_, Body>(https);
-=======
-    let https = HttpsConnector::new();
-    let client = Client::builder().build::<_, Body>(https);
 
-    let preview_id = get_preview_id(target, user, &server_config)?;
->>>>>>> 010abf9c
     let listening_address = server_config.listening_address.clone();
     // create a closure that hyper will use later to handle HTTP requests
     let make_service = make_service_fn(move |_| {
