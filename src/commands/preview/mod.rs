mod fiddle_messenger;
use fiddle_messenger::*;

mod http_method;
pub use http_method::HTTPMethod;

mod request_payload;
pub use request_payload::RequestPayload;

mod upload;
pub use upload::upload;

use std::process::Command;
use std::sync::mpsc::channel;
use std::thread;

use log::info;
use url::Url;
use ws::{Sender, WebSocket};

use crate::build;
use crate::http;
use crate::settings::global_user::GlobalUser;
use crate::settings::toml::Target;
use crate::terminal::message;
use crate::watch::watch_and_build;

pub fn preview(
    mut target: Target,
    user: Option<GlobalUser>,
    method: HTTPMethod,
    url: Url,
    body: Option<String>,
    livereload: bool,
    verbose: bool,
    headless: bool,
) -> Result<(), failure::Error> {
    build(&target)?;

    let sites_preview: bool = target.site.is_some();

    let script_id = upload(&mut target, user.as_ref(), sites_preview, verbose)?;

    let request_payload = RequestPayload::create(method, url, body);

    let session = &request_payload.session;
    let browser_url = &request_payload.browser_url;

    if livereload {
        // explicitly use 127.0.0.1, since localhost can resolve to 2 addresses
        let server = WebSocket::new(|out| FiddleMessageServer { out })?.bind("127.0.0.1:0")?;

        let ws_port = server.local_addr()?.port();

        info!("Opened websocket server on port {}", ws_port);

        if !headless {
            open_browser(&format!(
                "https://cloudflareworkers.com/?wrangler_session_id={0}&wrangler_ws_port={1}&hide_editor#{2}:{3}",
                session, ws_port, script_id, browser_url
            ))?;
        }

        // Make a the initial request to the URL
        client_request(&request_payload, &script_id, &sites_preview);

        let broadcaster = server.broadcaster();
        thread::spawn(move || server.run());
        watch_for_changes(
            target,
            user.as_ref(),
            broadcaster,
            verbose,
            headless,
            request_payload,
        )?;
    } else {
        if !headless {
            open_browser(&format!(
                "https://cloudflareworkers.com/?hide_editor#{0}:{1}",
                script_id, browser_url
            ))?;
        }

        client_request(&request_payload, &script_id, &sites_preview);
    }

    Ok(())
}

fn open_browser(url: &str) -> Result<(), failure::Error> {
    let _output = if cfg!(target_os = "windows") {
        let url_escaped = url.replace("&", "^&");
        let windows_cmd = format!("start {}", url_escaped);
        Command::new("cmd").args(&["/C", &windows_cmd]).output()?
    } else if cfg!(target_os = "linux") {
        let linux_cmd = format!(r#"xdg-open "{}""#, url);
        Command::new("sh").arg("-c").arg(&linux_cmd).output()?
    } else {
        let mac_cmd = format!(r#"open "{}""#, url);
        Command::new("sh").arg("-c").arg(&mac_cmd).output()?
    };

    Ok(())
}

fn client_request(payload: &RequestPayload, script_id: &String, sites_preview: &bool) {
    let client = http::client();

    let method = &payload.method;
    let url = &payload.service_url;
    let body = &payload.body;

    let cookie = payload.cookie(script_id);

    let worker_res = match method {
        HTTPMethod::Get => get(&url, &cookie, &client).unwrap(),
        HTTPMethod::Post => post(&url, &cookie, &body, &client).unwrap(),
    };

    let msg = if *sites_preview {
        "Your Worker is a Workers Site, please preview it in browser window.".to_string()
    } else {
        format!("Your Worker responded with: {}", worker_res)
    };
    message::preview(&msg);
}

fn get(
    url: &String,
    cookie: &String,
    client: &reqwest::blocking::Client,
) -> Result<String, failure::Error> {
    let res = client.get(url).header("Cookie", cookie).send();
    Ok(res?.text()?)
}

fn post(
    url: &String,
    cookie: &String,
    body: &Option<String>,
    client: &reqwest::blocking::Client,
) -> Result<String, failure::Error> {
    let res = match body {
        Some(s) => client
            .post(url)
            .header("Cookie", cookie)
            .body(format!("{}", s))
            .send(),
        None => client.post(url).header("Cookie", cookie).send(),
    };
    let msg = format!("POST {}", url);
    message::preview(&msg);
    Ok(res?.text()?)
}

fn watch_for_changes(
    mut target: Target,
    user: Option<&GlobalUser>,
    broadcaster: Sender,
    verbose: bool,
    headless: bool,
    request_payload: RequestPayload,
) -> Result<(), failure::Error> {
    let sites_preview: bool = target.site.is_some();

    let (tx, rx) = channel();
    watch_and_build(&target, Some(tx))?;

<<<<<<< HEAD
    while let Ok(_) = rx.recv() {
=======
    while let Ok(_e) = rx.recv() {
        build(&target)?;

>>>>>>> c2cf4626
        if let Ok(new_id) = upload(&mut target, user, sites_preview, verbose) {
            let script_id = format!("{}", new_id);

            let msg = FiddleMessage {
                session_id: request_payload.session.clone(),
                data: FiddleMessageData::LiveReload {
                    new_id: new_id.clone(),
                },
            };

            if !headless {
                match broadcaster.send(serde_json::to_string(&msg)?) {
                    Ok(_) => {
                        message::preview("Updated preview with changes");
                    }
                    Err(_e) => message::user_error("communication with preview failed"),
                }
            }

            client_request(&request_payload, &script_id, &sites_preview);
        }
    }

    broadcaster.shutdown()?;

    Ok(())
}<|MERGE_RESOLUTION|>--- conflicted
+++ resolved
@@ -167,13 +167,7 @@
     let (tx, rx) = channel();
     watch_and_build(&target, Some(tx))?;
 
-<<<<<<< HEAD
     while let Ok(_) = rx.recv() {
-=======
-    while let Ok(_e) = rx.recv() {
-        build(&target)?;
-
->>>>>>> c2cf4626
         if let Ok(new_id) = upload(&mut target, user, sites_preview, verbose) {
             let script_id = format!("{}", new_id);
 
