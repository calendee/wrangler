--- conflicted
+++ resolved
@@ -725,13 +725,9 @@
         let ip = matches.value_of("ip");
         let manifest = settings::toml::Manifest::new(config_path)?;
         let env = matches.value_of("env");
-<<<<<<< HEAD
-        let target = manifest.get_target(env)?;
         let deploy_config = manifest.deploy_config(env)?;
-=======
         is_preview = true;
         let target = manifest.get_target(env, is_preview)?;
->>>>>>> 9cb19985
         let user = settings::global_user::GlobalUser::new().ok();
         let verbose = matches.is_present("verbose");
         commands::dev::dev(target, deploy_config, user, host, port, ip, verbose)?;
